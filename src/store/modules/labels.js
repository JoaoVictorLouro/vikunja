--- conflicted
+++ resolved
@@ -1,43 +1,11 @@
 import LabelService from '@/services/label'
 import {setLoading} from '@/store/helper'
-<<<<<<< HEAD
 import { success } from '@/message'
 import {i18n} from '@/i18n'
-=======
-import {filterLabelsByQuery} from '@/helpers/labels'
->>>>>>> 1c8e26bd
-
-/**
- * Returns the labels by id if found
- * @param {Object} state
- * @param {Array} ids
- * @returns {Array}
- */
-function getLabelsByIds(state, ids) {
-	return Object.values(state.labels).filter(({id}) => ids.includes(id))
-}
-
-<<<<<<< HEAD
-/**
- * Checks if a list of labels is available in the store and filters them then query
- * @param {Object} state 
- * @param {Array} labels 
- * @param {String} query 
- * @returns {Array}
- */
- function filterLabelsByQuery(state, labels, query) {
-	const labelIds = labels.map(({id}) => id)
-	const foundLabels = getLabelsByIds(state, labelIds)
-	const labelQuery = query.toLowerCase()
-
-	return foundLabels.filter(({title}) => {
-		return !title.toLowerCase().includes(labelQuery)
-	})
-}
+import {getLabelsByIds, filterLabelsByQuery} from '@/helpers/labels'
 
 const labelService = new LabelService()
-
-const getAllLabels = async (page = 1) => {
+async function getAllLabels(page = 1) {
 	const labels = await labelService.getAll({}, {}, page)
 	if (page < labelService.totalPages) {
 		const nextLabels = await getAllLabels(page + 1)
@@ -47,8 +15,6 @@
 	}
 }
 
-=======
->>>>>>> 1c8e26bd
 export default {
 	namespaced: true,
 	state: () => ({
