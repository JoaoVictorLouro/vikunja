<<<<<<< HEAD
import {findIndexById} from '@/helpers/find'
=======
import Vue from 'vue'

import {findIndexById} from '@/helpers/utils'
>>>>>>> faa2daa8

export default {
	namespaced: true,
	state: () => ({
		attachments: [],
	}),
	mutations: {
		set(state, attachments) {
			console.debug('Set attachments', attachments)
			state.attachments = attachments
		},
		add(state, attachment) {
			console.debug('Add attachement', attachment)
			state.attachments.push(attachment)
		},
		removeById(state, id) {
			const attachmentIndex = findIndexById(state.attachments, id)
			state.attachments.splice(attachmentIndex, 1)
			console.debug('Remove attachement', id)
		},
	},
}<|MERGE_RESOLUTION|>--- conflicted
+++ resolved
@@ -1,10 +1,4 @@
-<<<<<<< HEAD
-import {findIndexById} from '@/helpers/find'
-=======
-import Vue from 'vue'
-
 import {findIndexById} from '@/helpers/utils'
->>>>>>> faa2daa8
 
 export default {
 	namespaced: true,
